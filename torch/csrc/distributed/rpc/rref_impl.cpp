#include <torch/csrc/distributed/rpc/rref_impl.h>

#include <torch/csrc/distributed/autograd/rpc_messages/rpc_with_autograd.h>
#include <torch/csrc/distributed/autograd/utils.h>
#include <torch/csrc/distributed/rpc/python_rpc_handler.h>
#include <torch/csrc/distributed/rpc/rref_context.h>
#include <torch/csrc/distributed/rpc/rref_proto.h>
#include <torch/csrc/distributed/rpc/utils.h>
#include <torch/csrc/jit/pybind_utils.h>

namespace torch {
namespace distributed {
namespace rpc {

namespace {

constexpr int OWNER_IDX = 0; // index of ownerId in the tuple
constexpr int RREFID_ON_IDX = 1; // index of RRefId.createdOn_ in the tuple
constexpr int RREFID_ID_IDX = 2; // index of RRefId.localId_ in the tuple
constexpr int FORKID_ON_IDX = 3; // index of ForkId.createdOn_ in the tuple
constexpr int FORKID_ID_IDX = 4; // index of ForkId.localId_ in the tuple
constexpr int PARENT_IDX = 5; // index of parent in the tuple
constexpr int TYPE_IDX = 6; // index of parent in the tuple

// NB: if more fields are added, make sure this field is also bumped
<<<<<<< HEAD
constexpr int RFD_TUPLE_SIZE = 7; // number of RRefForkData fields in py::tuple

template <typename T>
T& unwrapAutogradMessage(
    const Message& message,
    std::unique_ptr<RpcCommandBase>& response) {
  if (message.type() == MessageType::FORWARD_AUTOGRAD_RESP) {
    auto& rpcWithAutograd = static_cast<autograd::RpcWithAutograd&>(*response);

    // Attach 'recv' autograd function.
    addRecvRpcBackward(
        rpcWithAutograd.autogradMetadata(),
        rpcWithAutograd.tensors(),
        rpcWithAutograd.fromWorkerId());

    auto& wrappedRpc = rpcWithAutograd.wrappedRpc();
    return static_cast<T&>(wrappedRpc);
  } else {
    return static_cast<T&>(*response);
  }
}

=======
constexpr int RFD_TUPLE_SIZE = 6; // number of RRefForkData fields in py::tuple
>>>>>>> a392289a
} // namespace

std::atomic<local_id_t> RRefContext::nextLocalId_{0};

//////////////////////////  RRefForkData  /////////////////////////////////

RRefForkData::RRefForkData(
    worker_id_t ownerId,
    const RRefId& rrefId,
    const ForkId& forkId,
    worker_id_t parent,
    const std::string& type_str)
    : ownerId_(ownerId),
      rrefId_(rrefId),
      forkId_(forkId),
      parent_(parent),
      type_str_(type_str) {}

py::tuple RRefForkData::toPyTuple() const {
  return py::make_tuple(
      ownerId_,
      rrefId_.createdOn_,
      rrefId_.localId_,
      forkId_.createdOn_,
      forkId_.localId_,
      parent_,
      type_str_);
}

RRefForkData RRefForkData::fromPyTuple(const py::tuple& t) {
  TORCH_INTERNAL_ASSERT(
      t.size() == RFD_TUPLE_SIZE,
      "Pickled RRefForkData must contain 6 numbers.");
  worker_id_t ownerId = t[OWNER_IDX].cast<worker_id_t>();
  // const reference will extend the lifetime of the temporary variable
  const RRefId& rrefId = RRefId(
      t[RREFID_ON_IDX].cast<worker_id_t>(),
      t[RREFID_ID_IDX].cast<local_id_t>());
  const RRefId& forkId = RRefId(
      t[FORKID_ON_IDX].cast<worker_id_t>(),
      t[FORKID_ID_IDX].cast<local_id_t>());

  worker_id_t parent = t[PARENT_IDX].cast<worker_id_t>();
  const std::string& typeStr = t[TYPE_IDX].cast<std::string>();

  return RRefForkData(ownerId, rrefId, forkId, parent, typeStr);
}

//////////////////////////////  RRef  /////////////////////////////////////

RRef::RRef(worker_id_t ownerId, const RRefId& rrefId, const TypePtr type)
    : RRefInterface(),
      ownerId_(ownerId),
      rrefId_(rrefId),
      type_(std::move(type)) {}

RRefForkData RRef::fork() const {
  auto& ctx = RRefContext::getInstance();
  return RRefForkData(
      ownerId_,
      rrefId_,
      ctx.genGloballyUniqueId(),
      ctx.getWorkerId(),
      type_->str());
}

//////////////////////////  UserRRef  /////////////////////////////////////

UserRRef::UserRRef(
    worker_id_t ownerId,
    const RRefId& rrefId,
    const ForkId& forkId,
    const TypePtr type)
    : RRef(ownerId, rrefId, type), forkId_(forkId) {
  // Do nothing,
  // (1) If this UserRRef is a fork of an existing RRef, RRefContext will send
  //     a RREF_FORK_REQUEST message to the owner.
  // (2) If this the creator UserRRef, ScriptRemoteCall or PythonRemoteCall will
  //     properly notify the owner.
}

UserRRef::~UserRRef() {
  try {
    RRefContext::getInstance().delUser(ownerId_, rrefId_, forkId_);
  } catch (const std::exception& ex) {
    LOG(ERROR) << "Error occurred when deleting UserRRef instance, "
               << "RRefId = " << rrefId_ << ", ForkId = " << forkId_ << " : "
               << ex.what();
  } catch (...) {
    LOG(ERROR) << "Error occurred when deleting UserRRef instance, "
               << "RRefId = " << rrefId_ << ", ForkId = " << forkId_ << " : "
               << "unknown error";
  }
}

const ForkId& UserRRef::forkId() const {
  return forkId_;
}

IValue UserRRef::toHere() {
  auto agent = RpcAgent::getDefaultRpcAgent();

  // ScriptRRefFetchCall message always carries autograd context id even if
  // the message itself does not contain any tensor, because the response would
  // potentially contain tensors.
<<<<<<< HEAD
  Message msgToSend;
=======
  auto futureResponse = autograd::sendMessageWithAutograd(
      *agent,
      agent->getWorkerInfo(ownerId_),
      ScriptRRefFetchCall(ownerId_, rrefId()).toMessage(),
      true /* forceGradRecording */);

  const Message& message = futureResponse->wait();
  MessageType msgType = message.type();
  auto response = deserializeResponse(message, msgType);
  TORCH_INTERNAL_ASSERT(
      msgType == MessageType::SCRIPT_RREF_FETCH_RET,
      "Message type should be SCRIPT_RREF_FETCH_RET.");
  RpcCommandBase& rpc = *response;
  auto& rfr = static_cast<ScriptRRefFetchRet&>(rpc);
  return rfr.values().front();
}
>>>>>>> a392289a

  if (isPyObj()) {
    msgToSend = PythonRRefFetchCall(ownerId_, rrefId()).toMessage();
  } else {
    msgToSend = ScriptRRefFetchCall(ownerId_, rrefId()).toMessage();
  }

  auto futureResponse = autograd::sendMessageWithAutograd(
      *agent,
      agent->getWorkerInfo(ownerId_),
      std::move(msgToSend),
      true /* forceGradRecording */);

  const Message& message = futureResponse->wait();
<<<<<<< HEAD
  auto response = deserializeResponse(message);
  auto& rfr = unwrapAutogradMessage<ScriptRRefFetchRet>(message, response);
  if (isPyObj()) {
    return jit::toIValue(
        PythonRpcHandler::getInstance().deserialize(
            SerializedPyObj::fromIValues(rfr.values())),
        PyObjectType::get());
  } else {
    return rfr.values().front();
  }
=======
  MessageType msgType = message.type();
  auto response = deserializeResponse(message, msgType);
  TORCH_INTERNAL_ASSERT(
      msgType == MessageType::PYTHON_RREF_FETCH_RET,
      "Message type should be PYTHON_RREF_FETCH_RET.");
  RpcCommandBase& rpc = *response;
  auto& rfr = static_cast<PythonRRefFetchRet&>(rpc);
  return PythonRpcHandler::getInstance().deserialize(
      SerializedPyObj::fromIValues(rfr.values()));
>>>>>>> a392289a
}

//////////////////////////  OwnerRRef  /////////////////////////////////////

const IValue& OwnerRRef::getValue() const {
  std::unique_lock<std::mutex> lock(mutex_);
  valueCV_.wait(lock, [this] { return value_.has_value(); });
  return value_.value();
}

bool OwnerRRef::hasValue() const {
  std::lock_guard<std::mutex> lock(mutex_);
  return value_.has_value();
}

std::shared_ptr<FutureMessage> OwnerRRef::getFuture() {
  std::unique_lock<std::mutex> lock(mutex_);
  if (future_.get()) {
    return future_;
  }
  future_ = std::make_shared<FutureMessage>();
  std::shared_ptr<FutureMessage> ret = future_;
  if (value_.has_value()) {
    lock.unlock();
    ret->markCompleted(Message());
  }
  return ret;
}

void OwnerRRef::setValue(IValue&& value) {
  std::unique_lock<std::mutex> lock(mutex_);
  value_ = std::move(value);
  std::shared_ptr<FutureMessage> future;
  future.swap(future_);
  lock.unlock();
  valueCV_.notify_all();
  if (future.get() && !future->completed()) {
    future->markCompleted(Message());
  }
}

} // namespace rpc
} // namespace distributed
} // namespace torch<|MERGE_RESOLUTION|>--- conflicted
+++ resolved
@@ -23,32 +23,7 @@
 constexpr int TYPE_IDX = 6; // index of parent in the tuple
 
 // NB: if more fields are added, make sure this field is also bumped
-<<<<<<< HEAD
 constexpr int RFD_TUPLE_SIZE = 7; // number of RRefForkData fields in py::tuple
-
-template <typename T>
-T& unwrapAutogradMessage(
-    const Message& message,
-    std::unique_ptr<RpcCommandBase>& response) {
-  if (message.type() == MessageType::FORWARD_AUTOGRAD_RESP) {
-    auto& rpcWithAutograd = static_cast<autograd::RpcWithAutograd&>(*response);
-
-    // Attach 'recv' autograd function.
-    addRecvRpcBackward(
-        rpcWithAutograd.autogradMetadata(),
-        rpcWithAutograd.tensors(),
-        rpcWithAutograd.fromWorkerId());
-
-    auto& wrappedRpc = rpcWithAutograd.wrappedRpc();
-    return static_cast<T&>(wrappedRpc);
-  } else {
-    return static_cast<T&>(*response);
-  }
-}
-
-=======
-constexpr int RFD_TUPLE_SIZE = 6; // number of RRefForkData fields in py::tuple
->>>>>>> a392289a
 } // namespace
 
 std::atomic<local_id_t> RRefContext::nextLocalId_{0};
@@ -60,12 +35,12 @@
     const RRefId& rrefId,
     const ForkId& forkId,
     worker_id_t parent,
-    const std::string& type_str)
+    std::string type_str)
     : ownerId_(ownerId),
       rrefId_(rrefId),
       forkId_(forkId),
       parent_(parent),
-      type_str_(type_str) {}
+      type_str_(std::move(type_str)) {}
 
 py::tuple RRefForkData::toPyTuple() const {
   return py::make_tuple(
@@ -99,7 +74,7 @@
 
 //////////////////////////////  RRef  /////////////////////////////////////
 
-RRef::RRef(worker_id_t ownerId, const RRefId& rrefId, const TypePtr type)
+RRef::RRef(worker_id_t ownerId, const RRefId& rrefId, TypePtr type)
     : RRefInterface(),
       ownerId_(ownerId),
       rrefId_(rrefId),
@@ -121,8 +96,8 @@
     worker_id_t ownerId,
     const RRefId& rrefId,
     const ForkId& forkId,
-    const TypePtr type)
-    : RRef(ownerId, rrefId, type), forkId_(forkId) {
+    TypePtr type)
+    : RRef(ownerId, rrefId, std::move(type)), forkId_(forkId) {
   // Do nothing,
   // (1) If this UserRRef is a fork of an existing RRef, RRefContext will send
   //     a RREF_FORK_REQUEST message to the owner.
@@ -154,26 +129,7 @@
   // ScriptRRefFetchCall message always carries autograd context id even if
   // the message itself does not contain any tensor, because the response would
   // potentially contain tensors.
-<<<<<<< HEAD
   Message msgToSend;
-=======
-  auto futureResponse = autograd::sendMessageWithAutograd(
-      *agent,
-      agent->getWorkerInfo(ownerId_),
-      ScriptRRefFetchCall(ownerId_, rrefId()).toMessage(),
-      true /* forceGradRecording */);
-
-  const Message& message = futureResponse->wait();
-  MessageType msgType = message.type();
-  auto response = deserializeResponse(message, msgType);
-  TORCH_INTERNAL_ASSERT(
-      msgType == MessageType::SCRIPT_RREF_FETCH_RET,
-      "Message type should be SCRIPT_RREF_FETCH_RET.");
-  RpcCommandBase& rpc = *response;
-  auto& rfr = static_cast<ScriptRRefFetchRet&>(rpc);
-  return rfr.values().front();
-}
->>>>>>> a392289a
 
   if (isPyObj()) {
     msgToSend = PythonRRefFetchCall(ownerId_, rrefId()).toMessage();
@@ -188,28 +144,24 @@
       true /* forceGradRecording */);
 
   const Message& message = futureResponse->wait();
-<<<<<<< HEAD
-  auto response = deserializeResponse(message);
-  auto& rfr = unwrapAutogradMessage<ScriptRRefFetchRet>(message, response);
+  MessageType msgType = message.type();
+  auto response = deserializeResponse(message, msgType);
+  TORCH_INTERNAL_ASSERT(
+      msgType == MessageType::SCRIPT_RREF_FETCH_RET
+      || msgType == MessageType::PYTHON_RREF_FETCH_RET,
+      "Message type should either be SCRIPT_RREF_FETCH_RET "
+      "or PYTHON_RREF_FETCH_RET");
+  RpcCommandBase& rpc = *response;
   if (isPyObj()) {
+    auto& rfr = static_cast<PythonRRefFetchRet&>(rpc);
     return jit::toIValue(
         PythonRpcHandler::getInstance().deserialize(
             SerializedPyObj::fromIValues(rfr.values())),
         PyObjectType::get());
   } else {
+    auto& rfr = static_cast<ScriptRRefFetchRet&>(rpc);
     return rfr.values().front();
   }
-=======
-  MessageType msgType = message.type();
-  auto response = deserializeResponse(message, msgType);
-  TORCH_INTERNAL_ASSERT(
-      msgType == MessageType::PYTHON_RREF_FETCH_RET,
-      "Message type should be PYTHON_RREF_FETCH_RET.");
-  RpcCommandBase& rpc = *response;
-  auto& rfr = static_cast<PythonRRefFetchRet&>(rpc);
-  return PythonRpcHandler::getInstance().deserialize(
-      SerializedPyObj::fromIValues(rfr.values()));
->>>>>>> a392289a
 }
 
 //////////////////////////  OwnerRRef  /////////////////////////////////////
