#include <ATen/core/op_registration/op_registration.h>
#include <ATen/ATen.h>
#include <ATen/core/stack.h>
#include <torch/csrc/autograd/VariableTypeUtils.h>
#include <ATen/TypeDefault.h>

using Stack = std::vector<c10::IValue>;
using torch::jit::peek;
using torch::jit::drop;
using torch::jit::pack;
using torch::jit::push;
using torch::jit::pop;
using at::Tensor;
using at::Scalar;

namespace torch {
namespace autograd {
namespace VariableType {
<<<<<<< HEAD
Tensor mul(const Tensor &self, const Tensor &other);
Tensor add(const Tensor &self, Scalar other, Scalar alpha);
Tensor conv2d(const Tensor & input, const Tensor & weight, const Tensor & bias, IntArrayRef stride, IntArrayRef padding, IntArrayRef dilation, int64_t groups);
Tensor dropout(const Tensor & input, double p, bool train);
Tensor feature_dropout(const Tensor & input, double p, bool train);
Tensor log_softmax(const Tensor & self, int64_t dim, c10::optional<ScalarType> dtype);
Tensor max_pool2d(const Tensor & self, IntArrayRef kernel_size, IntArrayRef stride, IntArrayRef padding, IntArrayRef dilation, bool ceil_mode);
Tensor relu(const Tensor & self);
Tensor view(const Tensor & self, IntArrayRef size);
Tensor t(const Tensor & self);
Tensor addmm(const Tensor & self, const Tensor & mat1, const Tensor & mat2, Scalar beta, Scalar alpha);
=======
Tensor mul_Tensor(const Tensor &self, const Tensor &other);
Tensor add_Scalar(const Tensor &self, Scalar other, Scalar alpha);
>>>>>>> 043ca483
}
}
}

using namespace torch::autograd;

namespace {
at::Tensor toOptionalTensor(const c10::IValue& v) {
  if (v.isNone()) {
    return at::Tensor();
  }
  return v.toTensor();
}

void conv2d_kernel(const c10::OperatorHandle& op, Stack* stack) {
  auto input = std::move(peek(*stack, 0, 7)).toTensor();
  auto weight = (std::move(peek(*stack, 1, 7))).toTensor();
  auto bias = toOptionalTensor((std::move(peek(*stack, 2, 7))));
  RECORD_FUNCTION("conv2d", std::vector<c10::IValue>({input, weight, bias}), Node::peek_at_next_sequence_nr());
  auto result_ = TypeDefault::conv2d(
      input,
      weight,
      bias,
      (std::move(peek(*stack, 3, 7))).toIntVector(),
      (std::move(peek(*stack, 4, 7))).toIntVector(),
      (std::move(peek(*stack, 5, 7))).toIntVector(),
      (std::move(peek(*stack, 6, 7))).toInt()
      );
  drop(*stack, 7);
  pack(*stack, std::move(result_));
}

void view_kernel(const c10::OperatorHandle& op, Stack* stack) {
  auto self = (std::move(peek(*stack, 0, 2))).toTensor();
  auto size = (std::move(peek(*stack, 1, 2))).toIntVector();
  auto result_ = torch::autograd::VariableType::view(self, size);
  drop(*stack, 2);
  pack(*stack, std::move(result_));
}

void log_softmax_kernel(const c10::OperatorHandle& op, Stack* stack) {
  auto self = (std::move(peek(*stack, 0, 3))).toTensor();
  auto dim = (std::move(peek(*stack, 1, 3))).toInt();
  auto dtype = (std::move(peek(*stack, 2, 3))).toOptional<c10::ScalarType>();
  auto result_ = torch::autograd::VariableType::log_softmax(self, dim, dtype);
  drop(*stack, 3);
  pack(*stack, std::move(result_));
}

static auto registry = torch::RegisterOperators().op(
    "_aten::add.Scalar",
    torch::RegisterOperators::options().kernel(c10::DispatchKey::VariableTensorId, &torch::autograd::VariableType::add_Scalar)
).op(
    "_aten::mul.Tensor(Tensor self, Tensor other) -> Tensor",
    torch::RegisterOperators::options().kernel(c10::DispatchKey::VariableTensorId, &torch::autograd::VariableType::mul_Tensor)
        .aliasAnalysis(c10::AliasAnalysisKind::FROM_SCHEMA)
<<<<<<< HEAD
).op(torch::RegisterOperators::options()
    .schema("_aten::conv2d(Tensor input, Tensor weight, Tensor? bias=None, int[2] stride=1, int[2] padding=0, int[2] dilation=1, int groups=1) -> Tensor")
    .kernel < &conv2d_kernel>(DispatchKey::VariableTensorId)
    .aliasAnalysis(c10::AliasAnalysisKind::FROM_SCHEMA)
).op(torch::RegisterOperators::options()
    .schema("_aten::dropout(Tensor input, float p, bool train) -> Tensor")
    .kernel<Tensor (const Tensor &, double, bool)>(DispatchKey::VariableTensorId, &VariableType::dropout)
    .aliasAnalysis(c10::AliasAnalysisKind::FROM_SCHEMA)
).op(torch::RegisterOperators::options()
    .schema("_aten::feature_dropout(Tensor input, float p, bool train) -> Tensor")
    .kernel<Tensor (const Tensor &, double, bool)>(DispatchKey::VariableTensorId, &VariableType::feature_dropout)
    .aliasAnalysis(c10::AliasAnalysisKind::FROM_SCHEMA)
).op(torch::RegisterOperators::options()
    .schema("_aten::log_softmax.int(Tensor self, int dim, ScalarType? dtype=None) -> Tensor")
    .kernel<log_softmax_kernel>(DispatchKey::VariableTensorId)
    .aliasAnalysis(c10::AliasAnalysisKind::FROM_SCHEMA))
  .op(
  "_aten::max_pool2d(Tensor self, int[2] kernel_size, int[2] stride=[], int[2] padding=0, int[2] dilation=1, bool ceil_mode=False) -> Tensor",
  torch::RegisterOperators::options().kernel(DispatchKey::VariableTensorId,
  [](const Tensor & self, c10::List<int64_t> kernel_size, c10::List<int64_t> stride, c10::List<int64_t> padding, c10::List<int64_t> dilation, bool ceil_mode=false) {
    return VariableType::max_pool2d(self, kernel_size.vec(), stride.vec(), padding.vec(), dilation.vec(), ceil_mode);
  }))
  .op(torch::RegisterOperators::options()
    .schema("_aten::relu(Tensor self) -> Tensor")
    .kernel<Tensor (const Tensor &)>(DispatchKey::VariableTensorId, &VariableType::relu)
    .aliasAnalysis(c10::AliasAnalysisKind::FROM_SCHEMA))
  .op(torch::RegisterOperators::options()
    .schema("_aten::view(Tensor(a) self, int[] size) -> Tensor(a)")
    .kernel<&view_kernel>(DispatchKey::VariableTensorId)
    .aliasAnalysis(c10::AliasAnalysisKind::FROM_SCHEMA))
  .op(torch::RegisterOperators::options()
    .schema("_aten::t(Tensor(a) self) -> Tensor(a)")
    .kernel<Tensor (const Tensor &), &VariableType::t>(DispatchKey::VariableTensorId)
    .aliasAnalysis(c10::AliasAnalysisKind::FROM_SCHEMA))
  .op(torch::RegisterOperators::options()
    .schema("_aten::addmm(Tensor self, Tensor mat1, Tensor mat2, *, Scalar beta=1, Scalar alpha=1) -> Tensor")
    .kernel<Tensor (const Tensor &, const Tensor &, const Tensor &, Scalar, Scalar)>(DispatchKey::VariableTensorId, &VariableType::addmm)
    .aliasAnalysis(c10::AliasAnalysisKind::FROM_SCHEMA))
;
=======
);
>>>>>>> 043ca483
}<|MERGE_RESOLUTION|>--- conflicted
+++ resolved
@@ -16,22 +16,8 @@
 namespace torch {
 namespace autograd {
 namespace VariableType {
-<<<<<<< HEAD
-Tensor mul(const Tensor &self, const Tensor &other);
-Tensor add(const Tensor &self, Scalar other, Scalar alpha);
-Tensor conv2d(const Tensor & input, const Tensor & weight, const Tensor & bias, IntArrayRef stride, IntArrayRef padding, IntArrayRef dilation, int64_t groups);
-Tensor dropout(const Tensor & input, double p, bool train);
-Tensor feature_dropout(const Tensor & input, double p, bool train);
-Tensor log_softmax(const Tensor & self, int64_t dim, c10::optional<ScalarType> dtype);
-Tensor max_pool2d(const Tensor & self, IntArrayRef kernel_size, IntArrayRef stride, IntArrayRef padding, IntArrayRef dilation, bool ceil_mode);
-Tensor relu(const Tensor & self);
-Tensor view(const Tensor & self, IntArrayRef size);
-Tensor t(const Tensor & self);
-Tensor addmm(const Tensor & self, const Tensor & mat1, const Tensor & mat2, Scalar beta, Scalar alpha);
-=======
 Tensor mul_Tensor(const Tensor &self, const Tensor &other);
 Tensor add_Scalar(const Tensor &self, Scalar other, Scalar alpha);
->>>>>>> 043ca483
 }
 }
 }
@@ -76,7 +62,7 @@
   auto self = (std::move(peek(*stack, 0, 3))).toTensor();
   auto dim = (std::move(peek(*stack, 1, 3))).toInt();
   auto dtype = (std::move(peek(*stack, 2, 3))).toOptional<c10::ScalarType>();
-  auto result_ = torch::autograd::VariableType::log_softmax(self, dim, dtype);
+  auto result_ = torch::autograd::VariableType::log_softmax_int(self, dim, dtype);
   drop(*stack, 3);
   pack(*stack, std::move(result_));
 }
@@ -88,7 +74,6 @@
     "_aten::mul.Tensor(Tensor self, Tensor other) -> Tensor",
     torch::RegisterOperators::options().kernel(c10::DispatchKey::VariableTensorId, &torch::autograd::VariableType::mul_Tensor)
         .aliasAnalysis(c10::AliasAnalysisKind::FROM_SCHEMA)
-<<<<<<< HEAD
 ).op(torch::RegisterOperators::options()
     .schema("_aten::conv2d(Tensor input, Tensor weight, Tensor? bias=None, int[2] stride=1, int[2] padding=0, int[2] dilation=1, int groups=1) -> Tensor")
     .kernel < &conv2d_kernel>(DispatchKey::VariableTensorId)
@@ -128,7 +113,4 @@
     .kernel<Tensor (const Tensor &, const Tensor &, const Tensor &, Scalar, Scalar)>(DispatchKey::VariableTensorId, &VariableType::addmm)
     .aliasAnalysis(c10::AliasAnalysisKind::FROM_SCHEMA))
 ;
-=======
-);
->>>>>>> 043ca483
 }